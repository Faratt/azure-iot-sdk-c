How to certify IoT devices running Linux with Azure IoT SDK
===
---


# Table of Contents

-   [Introduction](#Introduction)
-   [Step 1: Configure Azure IoT Hub](#Step-1:-Configure)
-   [Step 2: Register Device](#Step-2:-Register)
-   [Step 3: Build and validate the sample using Node JS client libraries](#Step-3:-Build)
    -   [3.1 Load the Azure IoT bits and prerequisites on device](#Step-3-1:-Load)
    -   [3.2 Build the samples](#Step-3-2:-Build)
    -   [3.3 Run and Validate the Samples](#Step-3-3:-Run)
-   [Step 4: Package and Share](#Step-4:-Package-Share)
    -   [4.1 Package build logs and sample test results](#Step-4-1:-Package)
    -   [4.2 Share package with Engineering Support](#Step-4-2:-Share)
    -   [4.3 Next steps](#Step-4-3:-Next)
-   [Step 5: Troubleshooting](#Step-5:-Troubleshooting)

<a name="Introduction"/>
# Introduction

**About this document**

This document provides step-by-step guidance to IoT hardware publishers on how to certify an IoT enabled hardware with Azure IoT SDK. This multi-step process includes:
-   Configuring Azure IoT Hub
-   Registering your IoT device
-   Build and deploy Azure IoT SDK on device
-   Packaging and sharing the logs   


**Prepare**

Before executing any of the steps below, read through each process, step by step to ensure end to end understanding. You should have the following items ready before beginning the process:

-   Computer with GitHub installed and access to the [azure-iot-sdks](https://github.com/Azure/azure-iot-sdks) GitHub private repository
-   SSH client, such as [PuTTY](http://www.putty.org/), so you can access the command line
-   Required hardware to certify

***Note:*** *If you haven’t contacted Microsoft about being an Azure Certified for IoT partner, please submit this [form](<https://iotcert.cloudapp.net/>) first to request it and then follow these instructions.*

<a name="Step-1:-Configure"/>
# Step 1: Sign Up To Azure IoT Hub

Follow the instructions [here](https://account.windowsazure.com/signup?offer=ms-azr-0044p) on how to sign up to the Azure IoT Hub service.

As part of the sign up process, you will receive the connection string.

-   **IoT Hub Connection String**: An example of IoT Hub Connection String is as below:

          HostName=[YourIoTHubName];CredentialType=SharedAccessSignature;CredentialScope=[ContosoIotHub];SharedAccessKeyName=[YourAccessKeyName];SharedAccessKey=[YourAccessKey]

<a name="Step-2:-Register"/>
# Step 2: Register Device

In this section, you will register your device using Device Explorer. The Device Explorer is a Windows application that interfaces with Azure IoT Hub and can perform the following operations:

-   Device management
    -   Create new devices
    -   List existing devices and expose device properties stored on Device Hub
    -   Provides ability to update device keys
    -   Provides ability to delete a device
-   Monitoring events from your device.
-   Sending messages to your device.

To run Device Explorer tool, follow the configuration strings as described in  [Step1](#Step-1:-Configure):

-   IoT Hub Connection String

**Steps:**
1.   Click [here](<https://github.com/Azure/azure-iot-sdks/blob/develop/tools/DeviceExplorer/doc/how_to_use_device_explorer.md>) to download and install Device Explorer.

2.  Add connection information under the Configuration tab and click the **Update** button.

3.  Create and register the device with your IoT Hub using instructions as below.

    a. Click the **Management** tab.

    b. Click **List** button to call the device hub and retrieve a list of devices. If this is your first time, then you shouldn't retrieve anything.

    c. Click **Create** button to create a device ID and key.

    d. Once created successfully, device will be listed in device explorer.

    e. Right click the device and from context menu select "**Copy connection string for selected device**".

    f. Save this information in Notepad. You will need this information in later steps.

***Not running Windows on your PC?*** - Please send us an email on
<azureiotcertified@microsoft.com> and we will follow up with you with
instructions.

<a name="Step-3:-Build"/>
# Step 3: Build and validate the sample using Node JS client libraries

This section walks you through building, deploying and validating the IoT Client SDK on your device running a Linux operating system. You will install necessary prerequisites on your device.  Once done,  you will build and deploy the IoT Client SDK and validate the sample tests required for IoT certification with the Azure IoT SDK.

<a name="Step-3-1:-Load"/>
## 3.1 Load the Azure IoT bits and prerequisites on device

-   Open a PuTTY session and connect to the device.

-   Choose your commands in next steps based on the OS running on your device.

-   Run following command to check if NodeJS is already installed

        node --version

    If version is **0.12.x or greater**, then skip next step of installing prerequisite packages. Else uninstall it by issuing following command from command line on the device.

    **Debian or Ubuntu**

        sudo apt-get remove nodejs

    **Fedora**            

        sudo dnf remove nodejs

    **Any Other Linux OS**

        Use equivalent commands on the target OS

-   Install the prerequisite packages by issuing the following commands from the command line on the device. Choose your commands based on the OS running on your device.

    **Debian or Ubuntu**
<<<<<<< HEAD
                        
        curl -sL https://deb.nodesource.com/setup_4.x | sudo bash -
=======

        curl -sL https://deb.nodesource.com/setup_0.12 | sudo bash -
>>>>>>> 38dc54c1

        sudo apt-get install -y nodejs

    **Fedora**            
<<<<<<< HEAD
                        
        wget http://nodejs.org/dist/v4.2.1/node-v4.2.1-linux-x64.tar.gz

        tar xvf node-v4.2.1-linux-x64.tar.gz
=======

        wget http://nodejs.org/dist/v0.12.7/node-v0.12.7-linux-x64.tar.gz

        tar xvf node-v0.12.7-linux-x64.tar.gz
>>>>>>> 38dc54c1

        sudo mv node-v4.2.1-linux-x64 /opt

        echo "export PATH=\$PATH:/opt/node-v4.2.1-linux-x64/bin" >> ~/.bashrc

        source ~/.bashrc

    **Any Other Linux OS**

        Use equivalent commands on the target OS

    **Note:** To test successful installation of Node JS, try to fetch its version information by running following command:

        node --version

-   Download the SDK to the board by issuing the following command in
    PuTTY:

        git clone https://github.com/Azure/azure-iot-sdks.git

-   Verify that you now have a copy of the source code under the directory ~/azure-iot-suite-sdks.

<a name="Step-3-2:-Build"/>
## 3.2 Build the samples

-   To validate the source code run the following commands on the device.

        cd ~/azure-iot-sdks/node
        build/dev-setup.sh
        build/build.sh | tee LogFile.txt

    ***Note:*** *LogFile.txt in above command should be replaced with a file name where build output will be written.*

-   To update samples run the following command on device.

    **For simple_sample_http.js:**

        cd ~/azure-iot-sdks/node/device/samples
        nano simple_sample_http.js

    **For send_batch_http.js:**

        cd ~/azure-iot-sdks/node/device/samples
        nano send_batch_http.js        

-   This launches a console-based text editor. Scroll down to the
    connection information.

-   Find the following place holder for IoT connection string:

        var connectionString = "[IoT Device Connection String]";

-   Replace the above placeholder with device connection string. You can get this from device explorer as explained in [Step 2](#Step-2:-Register), that you copied into Notepad.

-   Save your changes by pressing Ctrl+O and when nano prompts you to save it as the same file, just press ENTER.

-   Press Ctrl+X to exit nano.

-   Run the following command before leaving the **~/azure-iot-sdks/node/device/samples** directory
<<<<<<< HEAD
    
        npm link azure-iot-device
=======

        npm install
>>>>>>> 38dc54c1

    **For registry_sample.js:**

        cd ~/azure-iot-sdks/node/service/samples
        nano registry_sample.js

-   This launches a console-based text editor. Scroll down to the
    connection information.

-   Find the following place holder for IoT connection string:

        var connectionString = "[IoT Connection String]";

-   Replace the above placeholder with "IoT Hub Connection String" which you used        in  [Step 2](#Step-2:-Register) for device registration.

-   Save your changes by pressing Ctrl+O and when nano prompts you to save it as the same file, just press ENTER.

-   Press Ctrl+X to exit nano.

-   Run the following command before leaving the **~/azure-iot-sdks/node/service/samples** directory
<<<<<<< HEAD
    
        npm link azure-iothub
=======

        npm install

-   Build the SDK code using the following command.

        cd ~/azure-iot-sdks/node/build
        npm install
        ./build.sh | tee LogFile.txt

   ***Note:*** *LogFile.txt in above command should be replaced with a file name where build output will be written.*
>>>>>>> 38dc54c1

<a name="Step-3-3:-Run"/>
## 3.3 Run and Validate the Samples

In this section you will run the Azure IoT client SDK samples to validate communication between your device and Azure IoT Hub service. You will send messages to the Azure IoT Hub service and validate that IoT Hub has successfully receive the data. You will also monitor any messages send from the Azure IoT Hub to client.

**Note:** Take screen shots of all operations, like sample screen shots, performed in below sections. These will be needed in [Step 4](#Step-4-2:-Share)

### 3.3.1 Send Device Events to IOT Hub:

1.  Launch the Device Explorer as explained in [Step 2](#Step-2:-Register) and navigate to **Data** tab. Select the device name you created from the drop-down list of device IDs, click **Monitor** button.

    ![DeviceExplorer_Monitor](images/3_3_1_01.png)

2.  Device Explorer is now monitoring data sent from the selected device to the IoT Hub.

3.  Run the sample by issuing following command:

        node ~/azure-iot-sdks/node/samples/simple_sample_http.js

4. Verify that data has been successfully sent and received. If any, then you may have incorrectly copied the device hub connection information.

   ![Simple_Sample_result_terminal](images/3_3_1_02.png)

5.  Device Explorer should show that IoT Hub has successfully received data sent by sample test.

    ![Simple_Sample_result_DeviceExplorer](images/3_3_1_03.png)

6.  Run the sample by issuing following command and then repeat step 4 to 5:

        node ~/azure-iot-sdks/node/samples/send_batch_http.js

    ![Send_Batch_result_terminal](images/3_3_1_04.png)
    ![Send_Batch_result_DeviceExplorer](images/3_3_1_05.png)

7.  Run the sample to register a device by issuing following command:

        node ~/azure-iot-sdks/node/samples/registry_sample.js

8.  Verify that you receive information for new device created in the messages.    

    ![Registry_Sample_result_DeviceExplorer](images/3_3_1_06.png)

9.  In Device Explorer, go to Management tab and click List button. Your new device should show up in the list.

    ![Registry_Sample_result_DeviceExplorer](images/3_3_1_07.png)

**Note:** The registry_sample.js sample will create and delete a device. In order to see it in the Device Explorer tool you will need to refresh your devices before the sample finishes running.

### 3.3.2 Receive messages from IoT Hub

1.  To verify that you can send messages from the IoT Hub to your
    device, go to the **Message To Device** tab in Device Explorer.

2.  Select the device you created using Device ID drop down.

3.  Add some text to the Message field, then click Send button.

    ![MessageSend_DeviceExplorer](images/3_3_2_01.png)

4.  You should be able to see the command received in the console window
    of the client sample.

    ![MessageSend_terminal](images/3_3_2_02.png)

<a name="Step-4:-Package-Share"/>
# Step 4: Package and Share

<a name="Step-4-1:-Package"/>
## 4.1 Package build logs and sample test results

Package following artifacts from your device:

1.  Build logs and E2E test results that were logged in the log file during build
    run.

2.  All the screenshots that are shown above in "**Send Device Events to IoT Hub**" section.

3.  All the screenshots that are above in "**Receive messages from IoT Hub**" section.

4.  If you made any changes to above steps for your hardware, send us clear instructions of how to run this sample with your hardware (explicitly highlighting the new steps for customers). As a guideline on how the instructions should look please refer the examples published on GitHub repository [here](<https://github.com/Azure/azure-iot-sdks/tree/master/node/doc>)

<a name="Step-4-2:-Share"/>
## 4.2 Share package with Engineering Support

Share the package in email to <azureiotcertified@microsoft.com>.

<a name="Step-4-3:-Next"/>
## 4.3 Next steps

Once you shared the documents with us, we will contact you in the following 48 to 72 business hours with next steps.

<a name="Step-5:-Troubleshooting"/>
# Step 5: Troubleshooting

Please contact engineering support on <azureiotcertified@microsoft.com> for help with troubleshooting.<|MERGE_RESOLUTION|>--- conflicted
+++ resolved
@@ -27,7 +27,7 @@
 -   Configuring Azure IoT Hub
 -   Registering your IoT device
 -   Build and deploy Azure IoT SDK on device
--   Packaging and sharing the logs   
+-   Packaging and sharing the logs
 
 
 **Prepare**
@@ -113,7 +113,7 @@
 
         sudo apt-get remove nodejs
 
-    **Fedora**            
+    **Fedora**
 
         sudo dnf remove nodejs
 
@@ -124,28 +124,16 @@
 -   Install the prerequisite packages by issuing the following commands from the command line on the device. Choose your commands based on the OS running on your device.
 
     **Debian or Ubuntu**
-<<<<<<< HEAD
-                        
+
         curl -sL https://deb.nodesource.com/setup_4.x | sudo bash -
-=======
-
-        curl -sL https://deb.nodesource.com/setup_0.12 | sudo bash -
->>>>>>> 38dc54c1
 
         sudo apt-get install -y nodejs
 
-    **Fedora**            
-<<<<<<< HEAD
-                        
+    **Fedora**
+
         wget http://nodejs.org/dist/v4.2.1/node-v4.2.1-linux-x64.tar.gz
 
         tar xvf node-v4.2.1-linux-x64.tar.gz
-=======
-
-        wget http://nodejs.org/dist/v0.12.7/node-v0.12.7-linux-x64.tar.gz
-
-        tar xvf node-v0.12.7-linux-x64.tar.gz
->>>>>>> 38dc54c1
 
         sudo mv node-v4.2.1-linux-x64 /opt
 
@@ -189,7 +177,7 @@
     **For send_batch_http.js:**
 
         cd ~/azure-iot-sdks/node/device/samples
-        nano send_batch_http.js        
+        nano send_batch_http.js
 
 -   This launches a console-based text editor. Scroll down to the
     connection information.
@@ -205,13 +193,8 @@
 -   Press Ctrl+X to exit nano.
 
 -   Run the following command before leaving the **~/azure-iot-sdks/node/device/samples** directory
-<<<<<<< HEAD
-    
+
         npm link azure-iot-device
-=======
-
-        npm install
->>>>>>> 38dc54c1
 
     **For registry_sample.js:**
 
@@ -232,21 +215,8 @@
 -   Press Ctrl+X to exit nano.
 
 -   Run the following command before leaving the **~/azure-iot-sdks/node/service/samples** directory
-<<<<<<< HEAD
-    
+
         npm link azure-iothub
-=======
-
-        npm install
-
--   Build the SDK code using the following command.
-
-        cd ~/azure-iot-sdks/node/build
-        npm install
-        ./build.sh | tee LogFile.txt
-
-   ***Note:*** *LogFile.txt in above command should be replaced with a file name where build output will be written.*
->>>>>>> 38dc54c1
 
 <a name="Step-3-3:-Run"/>
 ## 3.3 Run and Validate the Samples
@@ -286,7 +256,7 @@
 
         node ~/azure-iot-sdks/node/samples/registry_sample.js
 
-8.  Verify that you receive information for new device created in the messages.    
+8.  Verify that you receive information for new device created in the messages.
 
     ![Registry_Sample_result_DeviceExplorer](images/3_3_1_06.png)
 
